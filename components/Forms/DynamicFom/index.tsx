--- conflicted
+++ resolved
@@ -31,8 +31,6 @@
       resetLookups,
       filterSubmitFields,
       getEmptyFormData,
-      getStatusOptions, // Add this from useLookup
-      isStatusField     // Add this from useLookup
     } = useLookup({ data });
 
     // Update form state when data changes, but preserve user input
@@ -319,22 +317,14 @@
               )}
               {isLoadingLookup && (
                 <div className="flex items-center gap-2 text-sm text-gray-500">
-<<<<<<< HEAD
-                  <div className="w-4 h-4 border-2 border-primary border-t-transparent rounded-full animate-spin"></div>
-                      {fieldType.config?.entityName || 'options'}...
-=======
                   <div className="w-4 h-4 border-2 border-blue-600 border-t-transparent rounded-full animate-spin"></div>
                   Loading {fieldType.config?.entityName || 'options'}...
->>>>>>> 73b40a89
                 </div>
               )}
             </div>
           );
 
         case 'status':
-          // Get status options using the hook's function
-          const statusOptions = getStatusOptions(key);
-          
           return (
             <div key={fieldPath} className="space-y-2">
               <label className="block text-sm font-medium text-gray-700">
@@ -346,8 +336,8 @@
                 onChange={(e) => handleFieldChange(fieldPath, e.target.value)}
                 className={commonInputProps.className}
               >
-                <option value="">Select {formatFieldName(key)}</option>
-                {statusOptions.map((status: string) => (
+                <option value="">Select Status</option>
+                {fieldType.config?.options.map((status: string) => (
                   <option key={status} value={status}>
                     {status.charAt(0).toUpperCase() + status.slice(1).replace(/-/g, ' ')}
                   </option>
@@ -444,11 +434,7 @@
             <div className="w-3 h-3 bg-secondary rounded-full"></div>
             <h3 className="text-lg font-semibold text-gray-800">
               {formatFieldName(key)}
-<<<<<<< HEAD
-              <span className="text-xs text-secondary ml-2">📁 Object Field</span>
-=======
               <span className="text-xs text-secondary ml-2">Object Field</span>
->>>>>>> 73b40a89
             </h3>
           </div>
           <div className="grid grid-cols-1 md:grid-cols-2 gap-4">
@@ -516,10 +502,6 @@
         templateKeys = Object.keys(itemTemplate);
       }
 
-<<<<<<< HEAD
-      // Check if this is a simple key-value structure (like label-value pairs or label-date pairs)
-=======
->>>>>>> 73b40a89
       let isSimpleKeyValue = templateKeys.length === 2 && 
         (templateKeys.includes('label') && (templateKeys.includes('value') || templateKeys.includes('date')) ||
          templateKeys.includes('key') && templateKeys.includes('value') ||
@@ -659,18 +641,6 @@
                                     onChange={(e) => handleFieldChange(`${fieldPath}[${index}].${subKey}`, e.target.value)}
                                     className="h-10 w-full text-sm"
                                   />
-                                ) : fieldType.type === 'status' ? (
-                                  // Use the proper status field rendering with correct options
-                                  <select
-                                    value={getFieldValue(`${fieldPath}[${index}].${subKey}`) || ''}
-                                    onChange={(e) => handleFieldChange(`${fieldPath}[${index}].${subKey}`, e.target.value)}
-                                    className="h-10 w-full text-sm border border-gray-300 rounded-md px-3 py-2 focus:ring-2 focus:ring-blue-500 focus:border-blue-500"
-                                  >
-                                    <option value="">Select {formatFieldName(subKey)}</option>
-                                    {getStatusOptions(subKey).map(option => (
-                                      <option key={option} value={option}>{option}</option>
-                                    ))}
-                                  </select>
                                 ) : fieldType.type === 'lookup' ? (
                                   <select
                                     value={getFieldValue(`${fieldPath}[${index}].${subKey}`) || ''}
